--- conflicted
+++ resolved
@@ -3,8 +3,4 @@
 # This is the `spec_version` field of `Runtime`
 APPVERSION_N=0
 # This is the patch version of this release
-<<<<<<< HEAD
-APPVERSION_P=2
-=======
-APPVERSION_P=6
->>>>>>> acb1d29f
+APPVERSION_P=6